--- conflicted
+++ resolved
@@ -45,11 +45,7 @@
 | Manual Overlay Management | Completed | - | Implemented as ManualOverlayManager class with OverlayControlPanel |
 | User Controls | Completed | - | Added buttons for open, save, analyze, and settings |
 | Drag-and-Drop Support | Completed | - | Added support for dropping image files |
-<<<<<<< HEAD
-| UI Tests | In Review | #20 | Improved mock implementation for GTK Application testing in headless environments |
-=======
 | UI Tests | Completed | #17 | Fixed mock implementation for GTK Application testing in headless environments |
->>>>>>> 8232920b
 
 ### Integration Layer
 | Component | Status | Pull Request | Notes |
